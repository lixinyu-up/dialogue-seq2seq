''' Define the Transformer model '''
import torch
import torch.nn as nn
import numpy as np
import transformer.Constants as Constants
from transformer.Layers import EncoderLayer, DecoderLayer, AttentionLayer

__author__ = "Yu-Hsiang Huang"

def get_non_pad_mask(seq):
    assert seq.dim() == 2
    return seq.ne(Constants.PAD).type(torch.float).unsqueeze(-1)

def get_sinusoid_encoding_table(n_position, d_hid, padding_idx=None):
    ''' Sinusoid position encoding table '''

    def cal_angle(position, hid_idx):
        return position / np.power(10000, 2 * (hid_idx // 2) / d_hid)

    def get_posi_angle_vec(position):
        return [cal_angle(position, hid_j) for hid_j in range(d_hid)]

    sinusoid_table = np.array([get_posi_angle_vec(pos_i) for pos_i in range(n_position)])

    sinusoid_table[:, 0::2] = np.sin(sinusoid_table[:, 0::2])  # dim 2i
    sinusoid_table[:, 1::2] = np.cos(sinusoid_table[:, 1::2])  # dim 2i+1

    if padding_idx is not None:
        # zero vector for padding dimension
        sinusoid_table[padding_idx] = 0.

    return torch.FloatTensor(sinusoid_table)

def get_attn_key_pad_mask(seq_k, seq_q):
    ''' For masking out the padding part of key sequence. '''

    # Expand to fit the shape of key query attention matrix.
    len_q = seq_q.size(1)
    padding_mask = seq_k.eq(Constants.PAD)
    padding_mask = padding_mask.unsqueeze(1).expand(-1, len_q, -1)  # b x lq x lk

    return padding_mask

def get_subsequent_mask(seq):
    ''' For masking out the subsequent info. '''

    sz_b, len_s = seq.size()
    subsequent_mask = torch.triu(
        torch.ones((len_s, len_s), device=seq.device, dtype=torch.uint8), diagonal=1)
    subsequent_mask = subsequent_mask.unsqueeze(0).expand(sz_b, -1, -1)  # b x ls x ls

    return subsequent_mask

def get_pretrained_emb(path):
    ''' Load pretrained embedding table from Numpy binary '''
    emb = np.load(path)
    assert isinstance(emb, np.ndarray)
    return torch.FloatTensor(emb)

class Encoder(nn.Module):
    ''' A encoder model with self attention mechanism. '''

    def __init__(
            self,
            n_src_vocab, len_max_seq, d_word_vec,
            n_layers, n_head, d_k, d_v,
            d_model, d_inner, dropout=0.1,
            emb_file=''):

        super().__init__()

        n_position = len_max_seq + 1

        # load static embeddings only if specified
        if emb_file != '':
            self.src_word_emb = nn.Embedding.from_pretrained(
                get_pretrained_emb(emb_file), freeze=True)
        else:
            self.src_word_emb = nn.Embedding(
                n_src_vocab, d_word_vec, padding_idx=Constants.PAD)

        self.position_enc = nn.Embedding.from_pretrained(
            get_sinusoid_encoding_table(n_position, d_word_vec, padding_idx=0),
            freeze=True)

        # for projecting d_word_vec into d_model only if necessary
        if d_model != d_word_vec:
            self.emb_model_proj = nn.Linear(d_word_vec, d_model)
        else:
            self.emb_model_proj = lambda x: x

        self.layer_stack = nn.ModuleList([
            EncoderLayer(d_model, d_inner, n_head, d_k, d_v, dropout=dropout)
            for _ in range(n_layers)])

    def forward(self, src_seq, src_pos, return_attns=False):

        enc_slf_attn_list = []

        # -- Prepare masks
        slf_attn_mask = get_attn_key_pad_mask(seq_k=src_seq, seq_q=src_seq)
        non_pad_mask = get_non_pad_mask(src_seq)

        # -- Forward
        enc_output = self.src_word_emb(src_seq) + self.position_enc(src_pos)
        enc_output = self.emb_model_proj(enc_output)

        for enc_layer in self.layer_stack:
            enc_output, enc_slf_attn = enc_layer(
                enc_output,
                non_pad_mask=non_pad_mask,
                slf_attn_mask=slf_attn_mask)
            if return_attns:
                enc_slf_attn_list += [enc_slf_attn]

        if return_attns:
            return enc_output, enc_slf_attn_list
        return enc_output,

class Session(nn.Module):
    def __init__(self, d_model, d_hidden, batch_size, dropout=0.1):
        super().__init__()
        self.batch_size = batch_size
        self.d_hidden = d_hidden

        self.memory = nn.LSTMCell(d_model, d_hidden)
        self.init_hidden()
        self.attn = AttentionLayer(d_hidden, d_model, dropout)

    def init_hidden(self):
        try:
            self.h = torch.Tensor(self.batch_size, self.d_hidden).cuda()
            self.c = torch.Tensor(self.batch_size, self.d_hidden).cuda()
        except:
            self.h = torch.Tensor(self.batch_size, self.d_hidden)
            self.c = torch.Tensor(self.batch_size, self.d_hidden)
        nn.init.xavier_normal_(self.h)
        nn.init.xavier_normal_(self.c)

    def forward(self, enc_output):
        features, _ = torch.max(enc_output, dim=1)
        self.h, self.c = self.memory(features, (self.h, self.c))
        ses_output, ses_attn_distr = self.attn(enc_output, self.h)

        return ses_output, ses_attn_distr


class Decoder(nn.Module):
    ''' A decoder model with self attention mechanism. '''

    def __init__(
            self,
            n_tgt_vocab, len_max_seq, d_word_vec,
            n_layers, n_head, d_k, d_v,
            d_model, d_inner, dropout=0.1,
            emb_file=''):

        super().__init__()
        n_position = len_max_seq + 1

        # load static embeddings only if specified
        if emb_file != '':
            self.tgt_word_emb = nn.Embedding.from_pretrained(
                get_pretrained_emb(emb_file), freeze=True)
        else:
            self.tgt_word_emb = nn.Embedding(
                n_tgt_vocab, d_word_vec, padding_idx=Constants.PAD)

        self.position_enc = nn.Embedding.from_pretrained(
            get_sinusoid_encoding_table(n_position, d_word_vec, padding_idx=0),
            freeze=True)

        # for projecting d_word_vec into d_model only if necessary
        if d_model != d_word_vec:
            self.emb_model_proj = nn.Linear(d_word_vec, d_model)
        else:
            self.emb_model_proj = lambda x: x

        self.layer_stack = nn.ModuleList([
            DecoderLayer(d_model, d_inner, n_head, d_k, d_v, dropout=dropout)
            for _ in range(n_layers)])

    def forward(self, tgt_seq, tgt_pos, src_seq, enc_output, return_attns=False):

        dec_slf_attn_list, dec_enc_attn_list = [], []

        # -- Prepare masks
        non_pad_mask = get_non_pad_mask(tgt_seq)

        slf_attn_mask_subseq = get_subsequent_mask(tgt_seq)
        slf_attn_mask_keypad = get_attn_key_pad_mask(seq_k=tgt_seq, seq_q=tgt_seq)
        slf_attn_mask = (slf_attn_mask_keypad + slf_attn_mask_subseq).gt(0)

        dec_enc_attn_mask = get_attn_key_pad_mask(seq_k=src_seq, seq_q=tgt_seq)

        # -- Forward
        dec_output = self.tgt_word_emb(tgt_seq) + self.position_enc(tgt_pos)
        dec_output = self.emb_model_proj(dec_output)

        for dec_layer in self.layer_stack:
            dec_output, dec_slf_attn, dec_enc_attn = dec_layer(
                dec_output, enc_output,
                non_pad_mask=non_pad_mask,
                slf_attn_mask=slf_attn_mask,
                dec_enc_attn_mask=dec_enc_attn_mask)

            if return_attns:
                dec_slf_attn_list += [dec_slf_attn]
                dec_enc_attn_list += [dec_enc_attn]

        if return_attns:
            return dec_output, dec_slf_attn_list, dec_enc_attn_list
        return dec_output,

class Transformer(nn.Module):
    ''' A sequence to sequence model with attention mechanism. '''

    def __init__(
            self,
            n_src_vocab, n_tgt_vocab, len_max_seq, batch_size,
            d_word_vec=512, d_model=512, d_inner=2048, d_hidden=512,
            n_layers=6, n_head=8, d_k=64, d_v=64, dropout=0.1,
            tgt_emb_prj_weight_sharing=True,
<<<<<<< HEAD
            emb_src_tgt_weight_sharing=True, train_for_mmi_loss=False):
=======
            emb_src_tgt_weight_sharing=True,
            src_emb_file='', tgt_emb_file=''):
>>>>>>> 2b348475

        super().__init__()

        self.encoder = Encoder(
            n_src_vocab=n_src_vocab, len_max_seq=len_max_seq,
            d_word_vec=d_word_vec, d_model=d_model, d_inner=d_inner,
            n_layers=n_layers, n_head=n_head, d_k=d_k, d_v=d_v,
            dropout=dropout, emb_file=src_emb_file)

        self.session = Session(d_model, d_hidden, batch_size, dropout)

        self.decoder = Decoder(
            n_tgt_vocab=n_tgt_vocab, len_max_seq=len_max_seq,
            d_word_vec=d_word_vec, d_model=d_model, d_inner=d_inner,
            n_layers=n_layers, n_head=n_head, d_k=d_k, d_v=d_v,
<<<<<<< HEAD
            dropout=dropout)
        
=======
            dropout=dropout, emb_file=tgt_emb_file)

>>>>>>> 2b348475
        self.tgt_word_prj = nn.Linear(d_model, n_tgt_vocab, bias=False)
        if train_for_mmi_loss:
            self.tgt_word_no_session_prj = nn.Linear(d_model, n_tgt_vocab, bias=False)
        nn.init.xavier_normal_(self.tgt_word_prj.weight)

        # assert d_model == d_word_vec, \
        # 'To facilitate the residual connections, \
        #  the dimensions of all module outputs shall be the same.'

        if tgt_emb_prj_weight_sharing:
            # Share the weight matrix between target word embedding & the final logit dense layer
            if d_word_vec != d_model:
                # matmul for linear proj is necessary to ensure compatibility between
                # different embedding and model sizes
                self.tgt_word_prj.weight = nn.Parameter(torch.matmul(
                    self.decoder.tgt_word_emb.weight, self.decoder.emb_model_proj.weight.t()))
            else:
                self.tgt_word_prj.weight = self.decoder.tgt_word_emb.weight
            self.x_logit_scale = (d_model ** -0.5)
        else:
            self.x_logit_scale = 1.

        if emb_src_tgt_weight_sharing:
            # Share the weight matrix between source & target word embeddings
            assert n_src_vocab == n_tgt_vocab, \
            "To share word embedding table, the vocabulary size of src/tgt shall be the same."
            self.encoder.src_word_emb.weight = self.decoder.tgt_word_emb.weight
        
        self.train_for_mmi_loss = train_for_mmi_loss

    def forward(self, src_seq, src_pos, tgt_seq, tgt_pos):
        # Data shape notes:
        #   1) Each of src_seq, src_pos, tgt_seq, tgt_pos shapes are [batch_size, max_post_len]
        #   2) *_pos contains the index numbers for every position. 
        tgt_seq, tgt_pos = tgt_seq[:, :-1], tgt_pos[:, :-1]

        enc_output, *_ = self.encoder(src_seq, src_pos)
        ses_output, *_ = self.session(enc_output)
        # Output size:
        #   1) enc_output, ses_output: [batch_size, max_post_len, d_hidden]
        if self.train_for_mmi_loss:
            ses_output = torch.cat((ses_output, enc_output), dim=0) # Size [batch_size * 2, max_post_len, d_hidden]
            new_tgt_seq, new_tgt_pos, new_src_seq = tgt_seq.repeat((2, 1)), tgt_pos.repeat((2, 1)), src_seq.repeat((2, 1)) # Size [batch_size*2, max_post_len - (0 or 1)]
            dec_output, *_ = self.decoder(new_tgt_seq, new_tgt_pos, new_src_seq, ses_output)

            dec_output_session, dec_output_no_session = torch.split(dec_output, int(dec_output.shape[0]/2), dim=0)
            seq_logit = self.tgt_word_prj(dec_output_session) * self.x_logit_scale
            seq_logit_no_session_prj = self.tgt_word_no_session_prj(dec_output_no_session) * self.x_logit_scale
            seq_logit = seq_logit.view(-1, seq_logit.size(2))
            seq_logit_no_session_prj = seq_logit_no_session_prj.view(-1, seq_logit_no_session_prj.size(2))
            return torch.cat((seq_logit.unsqueeze(0), seq_logit_no_session_prj.unsqueeze(0)), dim=0)
        else:
            dec_output, *_ = self.decoder(tgt_seq, tgt_pos, src_seq, ses_output)
            seq_logit = self.tgt_word_prj(dec_output) * self.x_logit_scale
            return seq_logit.view(-1, seq_logit.size(2))<|MERGE_RESOLUTION|>--- conflicted
+++ resolved
@@ -221,12 +221,9 @@
             d_word_vec=512, d_model=512, d_inner=2048, d_hidden=512,
             n_layers=6, n_head=8, d_k=64, d_v=64, dropout=0.1,
             tgt_emb_prj_weight_sharing=True,
-<<<<<<< HEAD
-            emb_src_tgt_weight_sharing=True, train_for_mmi_loss=False):
-=======
             emb_src_tgt_weight_sharing=True,
+            train_for_mmi_loss=False,
             src_emb_file='', tgt_emb_file=''):
->>>>>>> 2b348475
 
         super().__init__()
 
@@ -242,13 +239,8 @@
             n_tgt_vocab=n_tgt_vocab, len_max_seq=len_max_seq,
             d_word_vec=d_word_vec, d_model=d_model, d_inner=d_inner,
             n_layers=n_layers, n_head=n_head, d_k=d_k, d_v=d_v,
-<<<<<<< HEAD
-            dropout=dropout)
-        
-=======
             dropout=dropout, emb_file=tgt_emb_file)
 
->>>>>>> 2b348475
         self.tgt_word_prj = nn.Linear(d_model, n_tgt_vocab, bias=False)
         if train_for_mmi_loss:
             self.tgt_word_no_session_prj = nn.Linear(d_model, n_tgt_vocab, bias=False)
