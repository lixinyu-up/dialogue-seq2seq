--- conflicted
+++ resolved
@@ -47,9 +47,5 @@
 fi
 
 # perform preprocessing
-<<<<<<< HEAD
 python3 preprocess.py -train_file data/iac/train.pkl -valid_file data/iac/val.pkl -test_file data/iac/test.pkl \
-    -save_dir data/iac -share_vocab
-=======
-python3 preprocess.py -train_file data/iac/train.pkl -valid_file data/iac/val.pkl -vocab data/glove/glove.pkl -save_dir data/iac -share_vocab 
->>>>>>> c726b4f1
+    -save_dir data/iac -vocab data/glove/glove.pkl -share_vocab