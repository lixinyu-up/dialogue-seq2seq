#!/usr/local/bin/python3
from tqdm import tqdm
import transformer.Constants as Constants
import argparse
import pickle
import torch
import numpy as np

def process_sequence(seq, max_post_len, max_disc_len, keep_case):
    ''' Trim to max lengths '''
    # track trimmed counts for warnings
    trimmed_disc_count = 0
    trimmed_post_count = 0
    # trim discussion lengths to max
    if len(seq) > max_disc_len:
        seq = seq[:max_disc_len]
        trimmed_disc_count += 1
    # trim post lengths to max
    for i, post in enumerate(seq):
        tmp = post
        if len(tmp) > max_post_len:
            tmp = tmp[:max_post_len]
            trimmed_post_count += 1
        # lowercase normalization if specified
        if not keep_case:
            tmp = [word.lower() for word in tmp]
        if tmp:
            seq[i] = [Constants.BOS_WORD] + tmp + [Constants.EOS_WORD]
        else:
            seq[i] = None

    return seq, trimmed_disc_count, trimmed_post_count

def read_instances(inst, max_post_len, max_disc_len, keep_case, split_name):
    ''' Each inst is a dataset in the following format:
        [
            {
                'src': [...],
                'tgt': [...]
            },
            ...
        ]
    '''
    # generate all src and tgt insts
    src_insts = []
    tgt_insts = []
    # log counts of trimmed sequences
    trimmed_disc_count_src = 0
    trimmed_post_count_src = 0
    trimmed_disc_count_tgt = 0
    trimmed_post_count_tgt = 0
    # iterate through each dictionary
    for disc in tqdm(inst):
        src_inst, tdcs, tpcs = process_sequence(disc['src'], max_post_len, max_disc_len, keep_case)
        tgt_inst, tdct, tpct = process_sequence(disc['tgt'], max_post_len, max_disc_len, keep_case)

        src_insts.append(src_inst)
        tgt_insts.append(tgt_inst)

        trimmed_disc_count_src += tdcs
        trimmed_post_count_src += tpcs
        trimmed_disc_count_tgt += tdct
        trimmed_post_count_tgt += tpct


    print('[Info] Get {} instances from {}'.format(len(src_insts), split_name + '-src'))
    print('[Info] Get {} instances from {}'.format(len(tgt_insts), split_name + '-tgt'))

    if trimmed_disc_count_src > 0:
        print('[Warning] {}: {} instances are trimmed to the max discussion length {}'
            .format(split_name + '-src', trimmed_disc_count_src, max_disc_len))
    if trimmed_post_count_src > 0:
        print('[Warning] {}: {} subinstances are trimmed to the max post length {}'
            .format(split_name + '-src', trimmed_post_count_src, max_post_len))
    if trimmed_disc_count_tgt > 0:
        print('[Warning] {}: {} instances are trimmed to the max discussion length {}'
            .format(split_name + '-tgt', trimmed_disc_count_tgt, max_disc_len))
    if trimmed_post_count_tgt > 0:
        print('[Warning] {}: {} subinstances are trimmed to the max post length {}'
            .format(split_name + '-tgt', trimmed_post_count_tgt, max_post_len))

    return src_insts, tgt_insts

def prune(src_word_insts, tgt_word_insts, split_name):
    # check that there are same number of src/tgt instances
    if len(src_word_insts) != len(tgt_word_insts):
        print('[Warning] The {} instance count is not equal.'.format(split_name))
        min_inst_count = min(len(src_word_insts), len(tgt_word_insts))
        src_word_insts = src_word_insts[:min_inst_count]
        tgt_word_insts = tgt_word_insts[:min_inst_count]

    # check that each instances has same number of src/tgt sequences
    mismatch_count = 0
    for idx in range(len(tgt_word_insts)):
        s = src_word_insts[idx]
        t = tgt_word_insts[idx]
        if len(s) != len(t):
            min_seq_count = min(len(s), len(t))
            src_word_insts[idx] = s[:min_seq_count]
            tgt_word_insts[idx] = t[:min_seq_count]
            mismatch_count += 1
    
    if mismatch_count > 0:
        print('[Warning] There are {} mismatches in {} sequences.'.format(mismatch_count, split_name))

    # filter empty instances and sequences
    src, tgt = [], []
    # iterate per instance
    for src_inst, tgt_inst in zip(src_word_insts, tgt_word_insts):
        s, t = [], []
        # iterate per sequence
        for src_seq, tgt_seq in zip(src_inst, tgt_inst):
            if src_seq and tgt_seq:
                s.append(src_seq)
                t.append(tgt_seq)
        if s and t:
            src.append(s)
            tgt.append(t)

    return src, tgt

def build_vocab_idx(word_insts, min_word_count):
    ''' Generate vocabulary given minimum count threshold '''

    full_vocab = set([w for thread in word_insts for seq in thread for w in seq])
    print('[Info] Original Vocabulary size =', len(full_vocab))

    word2idx = {
        Constants.BOS_WORD: Constants.BOS,
        Constants.EOS_WORD: Constants.EOS,
        Constants.PAD_WORD: Constants.PAD,
        Constants.UNK_WORD: Constants.UNK}

    word_count = {w: 0 for w in full_vocab}

    for disc in word_insts:
        for seq in disc:
            for w in seq:
                word_count[w] += 1

    ignored_word_count = 0
    for word, count in word_count.items():
        if word not in word2idx:
            if count > min_word_count:
                word2idx[word] = len(word2idx)
            else:
                ignored_word_count += 1

    print('[Info] Trimmed vocabulary size = {},'.format(len(word2idx)),
          'each with minimum occurrence = {}'.format(min_word_count))
    print('[Info] Ignored word count = {}'.format(ignored_word_count))
    return word2idx

def convert_instance_to_idx_seq(word_insts, word2idx):
    ''' Map words to idx sequence '''
    return [[[word2idx.get(w, Constants.UNK) for w in seq] for seq in thread] for thread in word_insts]

def main():
    parser = argparse.ArgumentParser()
    parser.add_argument('-train_file', required=True)
    parser.add_argument('-valid_file', required=True)
    parser.add_argument('-test_file', required=True)
    parser.add_argument('-save_dir', required=True)
    parser.add_argument('-max_post_len', type=int, default=50)
    parser.add_argument('-max_disc_len', type=int, default=50)
    parser.add_argument('-min_word_count', type=int, default=5)
    parser.add_argument('-keep_case', action='store_true')
    parser.add_argument('-share_vocab', action='store_true')
    parser.add_argument('-vocab', default=None)

    opt = parser.parse_args()
    opt.max_token_post_len = opt.max_post_len + 2 # include the <s> and </s>

<<<<<<< HEAD
    ##-- training set
    print('[Info] Load training set.')
=======
    # ##-- training set
    print("[Info] Loading training set...")
>>>>>>> c726b4f1
    with open(opt.train_file, 'rb') as f:
        train = pickle.load(f)
    train_src_word_insts, train_tgt_word_insts = read_instances(
        train, opt.max_post_len, opt.max_disc_len, opt.keep_case, 'train')
    # prune for mismatches and empty instances / sequences
    print('[Info] Prune empty sentences and src/tgt mismatches.')
    train_src_word_insts, train_tgt_word_insts = prune(
        train_src_word_insts, train_tgt_word_insts, 'training')
    
<<<<<<< HEAD
    ##-- validation set
    print('[Info] Load validation set.')
=======
    # ##-- validation set
    print("[Info] Loading validation set...")
>>>>>>> c726b4f1
    with open(opt.valid_file, 'rb') as f:
        val = pickle.load(f)
    val_src_word_insts, val_tgt_word_insts = read_instances(
        val, opt.max_post_len, opt.max_disc_len, opt.keep_case, 'valid')
    # prune for mismatches and empty instances / sequences
    print('[Info] Prune empty sentences and src/tgt mismatches.')
    val_src_word_insts, val_tgt_word_insts = prune(
        val_src_word_insts, val_tgt_word_insts, 'validation')

    ##-- testing set
    print('[Info] Load testing set.')
    with open(opt.test_file, 'rb') as f:
        test = pickle.load(f)
    test_src_word_insts, test_tgt_word_insts = read_instances(
        test, opt.max_post_len, opt.max_disc_len, opt.keep_case, 'test')
    # prune for mismatches and empty instances / sequences
    print('[Info] Prune empty sentences and src/tgt mismatches.')
    test_src_word_insts, test_tgt_word_insts = prune(
        test_src_word_insts, test_tgt_word_insts, 'testing')

    ##-- build vocabulary
    if opt.vocab:
        with open(opt.vocab ,'rb') as f:
            predefined_data = pickle.load(f)
        assert 'dict' in predefined_data

        print('[Info] Pre-defined vocabulary found.')
        src_word2idx = predefined_data['dict']['src']
        tgt_word2idx = predefined_data['dict']['tgt']
    else:
        if opt.share_vocab:
            print('[Info] Build shared vocabulary for source and target.')
            word2idx = build_vocab_idx(
                train_src_word_insts + train_tgt_word_insts, opt.min_word_count)
            src_word2idx = tgt_word2idx = word2idx
        else:
            print('[Info] Build vocabulary for source.')
            src_word2idx = build_vocab_idx(train_src_word_insts, opt.min_word_count)
            print('[Info] Build vocabulary for target.')
            tgt_word2idx = build_vocab_idx(train_tgt_word_insts, opt.min_word_count)

    ##-- map word to index
    print('[Info] Convert source word instances into sequences of word index.')
    train_src_insts = convert_instance_to_idx_seq(train_src_word_insts, src_word2idx)
    val_src_insts = convert_instance_to_idx_seq(val_src_word_insts, src_word2idx)
    test_src_insts = convert_instance_to_idx_seq(test_src_word_insts, src_word2idx)

    print('[Info] Convert target word instances into sequences of word index.')
    train_tgt_insts = convert_instance_to_idx_seq(train_tgt_word_insts, tgt_word2idx)
    val_tgt_insts = convert_instance_to_idx_seq(val_tgt_word_insts, tgt_word2idx)
    test_tgt_insts = convert_instance_to_idx_seq(test_tgt_word_insts, tgt_word2idx)
    
    ##-- training data
    train_data = {
        'settings': opt,
        'dict': {
            'src': src_word2idx,
            'tgt': tgt_word2idx},
        'train': {
            'src': train_src_insts,
            'tgt': train_tgt_insts},
        'valid': {
            'src': val_src_insts,
            'tgt': val_tgt_insts}}

    print('[Info] Dump the processed training data to pickle file', opt.save_dir + '/train.data.pt')
    torch.save(train_data, opt.save_dir + '/train.data.pt')

    ##-- testing data
    test_data = {
        'settings': opt,
        'dict': {
            'src': src_word2idx,
            'tgt': tgt_word2idx},
        'test': {
            'src': test_src_insts,
            'tgt': test_tgt_insts}}

    print('[Info] Dump the processed testing data to pickle file', opt.save_dir + '/test.data.pt')
    torch.save(test_data, opt.save_dir + '/test.data.pt')
    
    print('[Info] Finish.')

if __name__ == '__main__':
    main()<|MERGE_RESOLUTION|>--- conflicted
+++ resolved
@@ -171,13 +171,8 @@
     opt = parser.parse_args()
     opt.max_token_post_len = opt.max_post_len + 2 # include the <s> and </s>
 
-<<<<<<< HEAD
     ##-- training set
     print('[Info] Load training set.')
-=======
-    # ##-- training set
-    print("[Info] Loading training set...")
->>>>>>> c726b4f1
     with open(opt.train_file, 'rb') as f:
         train = pickle.load(f)
     train_src_word_insts, train_tgt_word_insts = read_instances(
@@ -187,13 +182,8 @@
     train_src_word_insts, train_tgt_word_insts = prune(
         train_src_word_insts, train_tgt_word_insts, 'training')
     
-<<<<<<< HEAD
     ##-- validation set
     print('[Info] Load validation set.')
-=======
-    # ##-- validation set
-    print("[Info] Loading validation set...")
->>>>>>> c726b4f1
     with open(opt.valid_file, 'rb') as f:
         val = pickle.load(f)
     val_src_word_insts, val_tgt_word_insts = read_instances(
