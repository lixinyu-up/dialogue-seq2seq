'''
This script handling the training process.
'''

import argparse
import math
import time

from tqdm import tqdm
import torch
import torch.nn.functional as F
import torch.optim as optim
import torch.utils.data
import numpy as np
import transformer.Constants as Constants
from dataset import TranslationDataset, paired_collate_fn
from transformer.Models import Transformer
from transformer.Optim import ScheduledOptim

def cal_performance(pred, gold, smoothing=False):
    ''' Apply label smoothing if needed '''

    # Check if pred dimension is 3 and that dim_0 is 2. If so, this is MMI.
    if len(list(pred.shape)) == 3 and pred.shape[0] == 2:
        # calculate MMI Loss
        loss = cal_mmi_loss(pred, gold)
        pred = (pred[0] - pred[1]).max(1)[1]
    else:
        # calculate CE Loss
        loss = cal_loss(pred, gold, smoothing)
        pred = pred.max(1)[1]
    
    gold = gold.contiguous().view(-1)
    non_pad_mask = gold.ne(Constants.PAD)
    n_correct = pred.eq(gold)
    n_correct = n_correct.masked_select(non_pad_mask).sum().item()
    return loss, n_correct

def cal_mmi_loss(pred, gold):
    '''Calculate mmi loss with smoothing'''

    gold = gold.contiguous().view(-1)

    eps = 0.1
    n_class = pred.size(2)

    one_hot = torch.zeros_like(pred[0]).scatter(1, gold.view(-1, 1), 1)
    one_hot = one_hot * (1 - eps) + (1 - one_hot) * eps / (n_class - 1)

    ses_output_sftmx = F.log_softmax(pred[0], dim=1)
    no_ses_outout_sftmx = F.log_softmax(pred[1], dim=1)
    final_sftmax = ses_output_sftmx - no_ses_outout_sftmx

    non_pad_mask = gold.ne(Constants.PAD)
    loss = -(one_hot * final_sftmax).sum(dim=1)
    loss = loss.masked_select(non_pad_mask).sum() 

    return loss

def cal_loss(pred, gold, smoothing):
    ''' Calculate cross entropy loss, apply label smoothing if needed. '''

    gold = gold.contiguous().view(-1)

    if smoothing:
        eps = 0.1
        n_class = pred.size(1)

        one_hot = torch.zeros_like(pred).scatter(1, gold.view(-1, 1), 1)
        one_hot = one_hot * (1 - eps) + (1 - one_hot) * eps / (n_class - 1)
        log_prb = F.log_softmax(pred, dim=1)

        non_pad_mask = gold.ne(Constants.PAD)
        loss = -(one_hot * log_prb).sum(dim=1)
        loss = loss.masked_select(non_pad_mask).sum()  # average later
    else:
        loss = F.cross_entropy(pred, gold, ignore_index=Constants.PAD, reduction='sum')

    return loss


def train_epoch(model, training_data, optimizer, device, smoothing):
    ''' Epoch operation in training phase'''

    model.train()

    total_loss = 0
    n_word_total = 0
    n_word_correct = 0

    for batch in tqdm(
            training_data, mininterval=2,
            desc='  - (Training / Batches)   ', leave=False):

        # prepare data
        #   1) Each of src_seq, src_pos, tgt_seq, tgt_pos shapes are [batch_size, max_dis_len, max_post_len]
        #   2) *_pos contains the index numbers for every position. 
        src_seq, src_pos, tgt_seq, tgt_pos = map(lambda x: x.to(device), batch)

        n_steps = src_seq.size(1) # n_steps is for every post in discussion (max_dis_len)

        # Clip the target_seq for the BOS token
        gold = tgt_seq[:, :, 1:]

        # forward
        optimizer.zero_grad()
        model.session.init_hidden()
        preds = []
        # iterate through time steps
        for i in tqdm(range(n_steps),
            desc='  - (Training / Time-Steps)   ', leave=False):

            # Shapes:
            #   src_seq[:, i, :].squeeze(1): [batch_size, max_post_len]
            #   if mmi:
            #       pred: [2, max_post_len - 1, tgt_vocab_size] # index 0: session estimate, index 1: no session estimate.
            #   else:
            #       pred: [   max_post_len - 1, tgt_vocab_size]
            pred = model(
                src_seq[:, i, :].squeeze(1), src_pos[:, i, :].squeeze(1),
                tgt_seq[:, i, :].squeeze(1), tgt_pos[:, i, :].squeeze(1))
            preds.append(pred)

        # backward
        loss = 0
        n_correct = 0
        for i in tqdm(range(n_steps),
            desc='  - (Training / Eval Loss)   ', leave=False):

            # Shapes: 
            #   preds[i]:                   [batch_size * max_post_len, vocab_size]
            #   gold[:, i, :].squeeze(1):   [batch_size, max_post_len] 
            # Gold gets flattened during loss calculation.
            loss_, n_correct_ = cal_performance(preds[i], gold[:, i, :].squeeze(1), smoothing=smoothing)
            # use total loss
            loss += loss_
            # track total number of correct words
            n_correct += n_correct_
        loss.backward()

        # update parameters
        optimizer.step_and_update_lr()

        # note keeping
        total_loss += loss.item()
        n_word_correct += n_correct
        n_word_total += gold.ne(Constants.PAD).sum().item()

    loss_per_word = total_loss/n_word_total
    accuracy = n_word_correct/n_word_total
    return loss_per_word, accuracy

def eval_epoch(model, validation_data, device):
    ''' Epoch operation in evaluation phase 
    Notes:
        1) See train loop for shape information
    '''

    model.eval()

    total_loss = 0
    n_word_total = 0
    n_word_correct = 0

    with torch.no_grad():
        for batch in tqdm(
                validation_data, mininterval=2,
                desc='  - (Validation / Batches) ', leave=False):

            # prepare data
            src_seq, src_pos, tgt_seq, tgt_pos = map(lambda x: x.to(device), batch)
            n_steps = src_pos.size(1)
            gold = tgt_seq[:, :, 1:]

            # forward
            preds = []
            for i in tqdm(range(n_steps),
                desc='  - (Validation / Time-Steps)   ', leave=False):
                pred = model(
                    src_seq[:, i, :].squeeze(1), src_pos[:, i, :].squeeze(1),
                    tgt_seq[:, i, :].squeeze(1), tgt_pos[:, i, :].squeeze(1))
                preds.append(pred)

            # loss per timestep
            loss = 0
            n_correct = 0
            for i in range(n_steps):
                loss_, n_correct_ = cal_performance(preds[i], gold[:, i, :].squeeze(1), smoothing=False)
                loss += loss_
                n_correct += n_correct_

            # note keeping
            total_loss += loss.item()
            n_word_correct += n_correct
            n_word_total += gold.ne(Constants.PAD).sum().item()

    loss_per_word = total_loss/n_word_total
    accuracy = n_word_correct/n_word_total
    return loss_per_word, accuracy

def train(model, training_data, validation_data, optimizer, device, opt):
    ''' Start training '''

    log_train_file = None
    log_valid_file = None

    if opt.log:
        log_train_file = opt.log + '.train.log'
        log_valid_file = opt.log + '.valid.log'

        print('[Info] Training performance will be written to file: {} and {}'.format(
            log_train_file, log_valid_file))

        with open(log_train_file, 'w') as log_tf, open(log_valid_file, 'w') as log_vf:
            log_tf.write('epoch,loss,ppl,accuracy\n')
            log_vf.write('epoch,loss,ppl,accuracy\n')

    valid_accus = []
    for epoch_i in range(opt.epoch):
        print('[ Epoch', epoch_i, ']')

        start = time.time()
        train_loss, train_accu = train_epoch(
            model, training_data, optimizer, device, smoothing=opt.label_smoothing)
        print('  - (Training)   ppl: {ppl: 8.5f}, accuracy: {accu:3.3f} %, '\
              'loss/word: {loss:8.5f}, elapse: {elapse:3.3f} min'.format(
                  ppl=math.exp(min(train_loss, 100)), accu=100*train_accu,
                  loss=train_loss, elapse=(time.time()-start)/60))

        start = time.time()
        valid_loss, valid_accu = eval_epoch(model, validation_data, device)
        print('  - (Validation) ppl: {ppl: 8.5f}, accuracy: {accu:3.3f} %, '\
                'loss/word: {loss:8.5f}, elapse: {elapse:3.3f} min'.format(
                    ppl=math.exp(min(valid_loss, 100)), accu=100*valid_accu,
                    loss=valid_loss, elapse=(time.time()-start)/60))

        valid_accus += [valid_accu]

        model_state_dict = model.state_dict()
        checkpoint = {
            'model': model_state_dict,
            'settings': opt,
            'epoch': epoch_i}

        if opt.save_model:
            if opt.save_mode == 'all':
                model_name = opt.save_model + '_accu_{accu:3.3f}.chkpt'.format(accu=100*valid_accu)
                torch.save(checkpoint, model_name)
            elif opt.save_mode == 'best':
                model_name = opt.save_model + '.chkpt'
                if valid_accu >= max(valid_accus):
                    torch.save(checkpoint, model_name)
                    print('    - [Info] The checkpoint file has been updated.')

        if log_train_file and log_valid_file:
            with open(log_train_file, 'a') as log_tf, open(log_valid_file, 'a') as log_vf:
                log_tf.write('{epoch},{loss: 8.5f},{ppl: 8.5f},{accu:3.3f}\n'.format(
                    epoch=epoch_i, loss=train_loss,
                    ppl=math.exp(min(train_loss, 100)), accu=100*train_accu))
                log_vf.write('{epoch},{loss: 8.5f},{ppl: 8.5f},{accu:3.3f}\n'.format(
                    epoch=epoch_i, loss=valid_loss,
                    ppl=math.exp(min(valid_loss, 100)), accu=100*valid_accu))

def main():
    ''' Main function '''
    parser = argparse.ArgumentParser()

    parser.add_argument('-data', required=True)

    parser.add_argument('-epoch', type=int, default=10)
    parser.add_argument('-batch_size', type=int, default=4)
    parser.add_argument('-lr', type=float, default=1e-3)

    parser.add_argument('-src_emb_file', type=str, default='')
    parser.add_argument('-tgt_emb_file', type=str, default='')

    parser.add_argument('-d_word_vec', type=int, default=300)
    # parser.add_argument('-d_hidden', type=int, default=512)
    parser.add_argument('-d_model', type=int, default=512)
    parser.add_argument('-d_inner_hid', type=int, default=512)
    parser.add_argument('-d_k', type=int, default=64)
    parser.add_argument('-d_v', type=int, default=64)

    parser.add_argument('-n_head', type=int, default=8)
    parser.add_argument('-n_layers', type=int, default=3)
    parser.add_argument('-n_warmup_steps', type=int, default=1000)

    parser.add_argument('-dropout', type=float, default=0.2)
    parser.add_argument('-embs_share_weight', action='store_true')
    parser.add_argument('-proj_share_weight', action='store_true')

    parser.add_argument('-log', default=None)
    parser.add_argument('-save_model', default=None)
    parser.add_argument('-save_mode', type=str, choices=['all', 'best'], default='best')

    parser.add_argument('-no_cuda', action='store_true')
    parser.add_argument('-label_smoothing', action='store_true')
    parser.add_argument('-loss_mmi', action='store_true')

    opt = parser.parse_args()
    opt.cuda = not opt.no_cuda

    # opt.d_word_vec = opt.d_model # for residual compatibility
    opt.d_hidden = opt.d_model # for dot product attention

    #========= Loading Dataset =========#
    data = torch.load(opt.data)
    opt.max_disc_len = data['settings'].max_disc_len
    opt.max_post_len = data['settings'].max_token_post_len

    training_data, validation_data = prepare_dataloaders(data, opt)

    opt.src_vocab_size = training_data.dataset.src_vocab_size
    opt.tgt_vocab_size = training_data.dataset.tgt_vocab_size

    #========= Preparing Model =========#
    if opt.embs_share_weight:
        assert training_data.dataset.src_word2idx == training_data.dataset.tgt_word2idx, \
            'The src/tgt word2idx table are different but asked to share word embedding.'

    print(opt)

    device = torch.device('cuda' if opt.cuda else 'cpu')
    transformer = Transformer(
        opt.src_vocab_size,
        opt.tgt_vocab_size,
        opt.max_post_len,
        opt.batch_size,
        tgt_emb_prj_weight_sharing=opt.proj_share_weight,
        emb_src_tgt_weight_sharing=opt.embs_share_weight,
        d_k=opt.d_k,
        d_v=opt.d_v,
        d_model=opt.d_model,
        d_word_vec=opt.d_word_vec,
        d_inner=opt.d_inner_hid,
        d_hidden=opt.d_hidden,
        n_layers=opt.n_layers,
        n_head=opt.n_head,
        dropout=opt.dropout,
<<<<<<< HEAD
        train_for_mmi_loss=opt.loss_mmi).to(device)
=======
        src_emb_file=opt.src_emb_file,
        tgt_emb_file=opt.tgt_emb_file).to(device)
>>>>>>> 2b348475

    model_parameters = filter(lambda p: p.requires_grad, transformer.parameters())
    n_params = sum([np.prod(p.size()) for p in model_parameters])
    print('Total number of parameters: {n:3.3}M'.format(n=n_params/1000000.0))

    optimizer = ScheduledOptim(
        optim.Adam(filter(lambda p: p.requires_grad, transformer.parameters()), betas=(0.9, 0.98), eps=1e-09),
        opt.d_model, 
        opt.n_warmup_steps, 
        lr=opt.lr
    )

    train(transformer, training_data, validation_data, optimizer, device ,opt)


def prepare_dataloaders(data, opt):
    # ========= Preparing DataLoader =========#
    train_loader = torch.utils.data.DataLoader(
        TranslationDataset(
            src_word2idx=data['dict']['src'],
            tgt_word2idx=data['dict']['tgt'],
            src_insts=data['train']['src'],
            tgt_insts=data['train']['tgt']),
        num_workers=2,
        batch_size=opt.batch_size,
        collate_fn=paired_collate_fn,
        drop_last=True,
        shuffle=True)

    valid_loader = torch.utils.data.DataLoader(
        TranslationDataset(
            src_word2idx=data['dict']['src'],
            tgt_word2idx=data['dict']['tgt'],
            src_insts=data['valid']['src'],
            tgt_insts=data['valid']['tgt']),
        num_workers=2,
        batch_size=opt.batch_size,
        collate_fn=paired_collate_fn,
        drop_last=True)
    return train_loader, valid_loader


if __name__ == '__main__':
    main()<|MERGE_RESOLUTION|>--- conflicted
+++ resolved
@@ -337,12 +337,9 @@
         n_layers=opt.n_layers,
         n_head=opt.n_head,
         dropout=opt.dropout,
-<<<<<<< HEAD
-        train_for_mmi_loss=opt.loss_mmi).to(device)
-=======
+        train_for_mmi_loss=opt.loss_mmi,
         src_emb_file=opt.src_emb_file,
         tgt_emb_file=opt.tgt_emb_file).to(device)
->>>>>>> 2b348475
 
     model_parameters = filter(lambda p: p.requires_grad, transformer.parameters())
     n_params = sum([np.prod(p.size()) for p in model_parameters])
